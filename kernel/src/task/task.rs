use core::fmt::Debug;

use super::kernel_stack::KernelStack;
use super::{current_task, TaskContext};
use super::{pid_alloc, PidHandle, SignalFlags};
use crate::consts::*;
use crate::fs::{file::File, Fat32File, Stdin, Stdout};
use crate::mm::kernel_vmm::acquire_kvmm;
<<<<<<< HEAD
use crate::mm::memory_set::{AuxEntry, LoadedELF, MMAP_BASE};
=======
use crate::mm::memory_set::{AuxEntry, LoadedELF, AT_NULL, AT_RANDOM, MMAP_BASE};
>>>>>>> e8ff89b9
use crate::mm::{
    translated_mut, MapPermission, MemorySet, MmapFlags, MmapManager, MmapProts, PageTableEntry,
    PhysPageNum, VirtAddr, VirtPageNum,
};
use crate::timer::TimeVal;
use crate::trap::handler::user_trap_handler;
use crate::trap::TrapContext;
use alloc::string::String;
use alloc::sync::{Arc, Weak};
use alloc::vec;
use alloc::vec::Vec;
use spin::{MutexGuard, RwLock, RwLockReadGuard, RwLockWriteGuard};

use crate::fs::AbsolutePath;

<<<<<<< HEAD
pub const FD_LIMIT: usize = 1048576;
=======
pub const FD_LIMIT: usize = 1024;
>>>>>>> e8ff89b9

pub struct TaskControlBlock {
    /// 进程标识符
    pub pid: PidHandle,

    /// thread group id
    pub tgid: usize,

    /// 进程组 Id
    pub pgid: usize,

    /// 应用内核栈
    pub kernel_stack: KernelStack,

    inner: RwLock<TaskControlBlockInner>,
}

impl Debug for TaskControlBlock {
    fn fmt(&self, f: &mut core::fmt::Formatter<'_>) -> core::fmt::Result {
        f.debug_struct("TaskControlBlock")
            .field("pid", &self.pid.0)
            .finish()
    }
}

pub struct TaskControlBlockInner {
    /// 应用地址空间中的 Trap 上下文所在的物理页帧的物理页号
    pub trap_cx_ppn: PhysPageNum,

    /// 任务上下文
    pub task_cx: TaskContext,

    pub task_status: TaskStatus,

    /// 指向当前进程的父进程（如果存在的话）
    pub parent: Option<Weak<TaskControlBlock>>,

    /// 当前进程的所有子进程的任务控制块向量
    pub children: Vec<Arc<TaskControlBlock>>,

    /// 退出码
    pub exit_code: i32,

    /// 应用地址空间
    pub memory_set: MemorySet,

    pub mmap_manager: MmapManager,

    /// 文件描述符表
    pub fd_table: Vec<Option<Arc<dyn File>>>,

    pub signals: SignalFlags,

    pub current_path: AbsolutePath,

    pub utime: TimeVal,

    pub stime: TimeVal,

    pub last_enter_umode_time: TimeVal,

    pub last_enter_smode_time: TimeVal,
}

impl TaskControlBlockInner {
    pub fn trap_context(&self) -> &'static mut TrapContext {
        self.trap_cx_ppn.as_mut()
    }

    /// 获取用户地址空间的 token (符合 satp CSR 格式要求的多级页表的根节点所在的物理页号)
    pub fn get_user_token(&self) -> usize {
        self.memory_set.token()
    }

    fn status(&self) -> TaskStatus {
        self.task_status
    }

    pub fn is_zombie(&self) -> bool {
        self.status() == TaskStatus::Zombie
    }

    /// 查找空闲文件描述符下标
    ///
    /// 从文件描述符表中 **由低到高** 查找空位，返回向量下标，没有空位则在最后插入一个空位
    pub fn alloc_fd(&mut self) -> usize {
        if let Some(fd) = (0..self.fd_table.len()).find(|fd| self.fd_table[*fd].is_none()) {
            fd
        } else {
            if self.fd_table.len() == FD_LIMIT {
                return FD_LIMIT;
            }
            self.fd_table.push(None);
            self.fd_table.len() - 1
        }
    }

    pub fn get_work_path(&self) -> AbsolutePath {
        self.current_path.clone()
    }

    pub fn enquire_pte_via_vpn(&self, vpn: VirtPageNum) -> Option<PageTableEntry> {
        self.memory_set.translate(vpn)
    }

    pub fn cow_alloc(&mut self, vpn: VirtPageNum, former_ppn: PhysPageNum) -> isize {
        self.memory_set.cow_alloc(vpn, former_ppn)
    }

    pub fn lazy_alloc_heap(&mut self, vpn: VirtPageNum) -> isize {
        self.memory_set.lazy_alloc_heap(vpn)
    }

    pub fn add_utime(&mut self, new_time: TimeVal) {
        self.utime = self.utime + new_time;
    }

    pub fn add_stime(&mut self, new_time: TimeVal) {
        self.stime = self.stime + new_time;
    }

    pub fn set_last_enter_umode(&mut self, new_time: TimeVal) {
        self.last_enter_umode_time = new_time;
    }

    pub fn set_last_enter_smode(&mut self, new_time: TimeVal) {
        self.last_enter_smode_time = new_time;
    }
}

impl TaskControlBlock {
    pub fn write(&self) -> RwLockWriteGuard<'_, TaskControlBlockInner> {
        self.inner.write()
    }

    pub fn read(&self) -> RwLockReadGuard<'_, TaskControlBlockInner> {
        self.inner.read()
    }

    /// 通过 elf 数据新建一个任务控制块，目前仅用于内核中手动创建唯一一个初始进程 initproc
    pub fn new(initproc: Arc<Fat32File>) -> Self {
        // 解析传入的 ELF 格式数据构造应用的地址空间 memory_set 并获得其他信息
        let LoadedELF {
            memory_set,
            elf_entry: entry_point,
            user_stack_top: user_sp,
<<<<<<< HEAD
            auxs: _auxs,
=======
            auxs,
>>>>>>> e8ff89b9
        } = MemorySet::load_elf(initproc.clone());
        initproc.delete();
        // 从地址空间 memory_set 中查多级页表找到应用地址空间中的 Trap 上下文实际被放在哪个物理页帧
        let trap_cx_ppn = memory_set
            .translate(VirtAddr::from(TRAP_CONTEXT).into())
            .unwrap()
            .ppn();
        // 为进程分配 PID 以及内核栈，并记录下内核栈在内核地址空间的位置
        let pid_handle = pid_alloc();
        let tgid = pid_handle.0;
        let pgid = pid_handle.0;
        let kernel_stack = KernelStack::new(&pid_handle);
        let kernel_stack_top = kernel_stack.top();
        // 在该进程的内核栈上压入初始化的任务上下文，使得第一次任务切换到它的时候可以跳转到 trap_return 并进入用户态开始执行
        let task_control_block = Self {
            pid: pid_handle,
            tgid,
            pgid,
            kernel_stack,
            inner: RwLock::new(TaskControlBlockInner {
                trap_cx_ppn,
                task_cx: TaskContext::readied_for_switching(kernel_stack_top),
                task_status: TaskStatus::Ready,
                memory_set,
                parent: None,
                children: Vec::new(),
                exit_code: 0,
                fd_table: vec![
                    // 0 -> stdin
                    Some(Arc::new(Stdin)),
                    // 1 -> stdout
                    Some(Arc::new(Stdout)),
                    // 2 -> stderr
                    Some(Arc::new(Stdout)),
                ],
                signals: SignalFlags::empty(),
                current_path: AbsolutePath::from_str("/"),
                mmap_manager: MmapManager::new(
                    VirtAddr::from(MMAP_BASE),
                    VirtAddr::from(MMAP_BASE),
                ),
                utime: TimeVal { sec: 0, usec: 0 },
                stime: TimeVal { sec: 0, usec: 0 },
                last_enter_umode_time: TimeVal { sec: 0, usec: 0 },
                last_enter_smode_time: TimeVal { sec: 0, usec: 0 },
            }),
        };
        // 初始化位于该进程应用地址空间中的 Trap 上下文，使得第一次进入用户态的时候时候能正
        // 确跳转到应用入口点并设置好用户栈，同时也保证在 Trap 的时候用户态能正确进入内核态
        let trap_cx = task_control_block.write().trap_context();
        *trap_cx = TrapContext::app_init_context(
            entry_point,
            user_sp,
            acquire_kvmm().token(),
            kernel_stack_top,
            user_trap_handler as usize,
        );
        task_control_block
    }

    pub fn init_ustack(
        &self,
        user_sp: usize,
        args: Vec<String>,
        envs: Vec<String>,
        auxv: &mut Vec<AuxEntry>,
    ) -> (usize, usize, usize) {
        let token = self.write().get_user_token();

        // 计算共需要多少字节的空间
        let mut total_len = 0;
        for i in 0..envs.len() {
            total_len += envs[i].len() + 1; // String 不包含 '\0'
        }
        for i in 0..args.len() {
            total_len += args[i].len() + 1;
        }

        // 先进行进行对齐
        let align = core::mem::size_of::<usize>() / core::mem::size_of::<u8>(); // 8
        let mut user_sp = user_sp - (align - total_len % align) * core::mem::size_of::<u8>();
        // user_sp -= core::mem::size_of::<usize>();
        // *translated_mut(token, user_sp as *mut usize) = 123;
        // user_sp -= core::mem::size_of::<usize>();
        // *translated_mut(token, user_sp as *mut usize) = 456;

        // 分配 envs 的空间, 加入动态链接库位置
        let envs_ptrv: Vec<_> = (0..envs.len())
            .map(|idx| {
                user_sp -= envs[idx].len() + 1; // 1 是手动添加结束标记的空间('\0')
                let mut ptr = user_sp;
                for c in envs[idx].as_bytes() {
                    // 将参数写入到用户栈
                    *translated_mut(token, ptr as *mut u8) = *c;
                    ptr += 1;
                } // 写入字符串结束标记
                *translated_mut(token, ptr as *mut u8) = 0;
                user_sp
            })
            .collect();

        // 分配 args 的空间, 并写入字符串数据, 把字符串首地址保存在 argv 中
        // 这里高地址放前面的参数, 即先存放 argv[0]
        let args_ptrv: Vec<_> = (0..args.len())
            .map(|idx| {
                user_sp -= args[idx].len() + 1; // 1 是手动添加结束标记的空间('\0')
                let mut ptr = user_sp;
                for c in args[idx].as_bytes() {
                    // 将参数写入到用户栈
                    *translated_mut(token, ptr as *mut u8) = *c;
                    ptr += 1;
                } // 写入字符串结束标记
                *translated_mut(token, ptr as *mut u8) = 0;
                user_sp
            })
            .collect();

        // padding 0 表示结束 AT_NULL aux entry
        user_sp -= core::mem::size_of::<usize>();
        *translated_mut(token, user_sp as *mut usize) = 0;

        // 分配 auxs 空间，并写入数据
        for i in 0..auxv.len() {
            user_sp -= core::mem::size_of::<AuxEntry>();
            *translated_mut(token, user_sp as *mut AuxEntry) = auxv[i];
        }

        // padding 0 表示结束
        user_sp -= core::mem::size_of::<usize>();
        *translated_mut(token, user_sp as *mut usize) = 0;

        // envs_ptr
        user_sp -= (envs.len()) * core::mem::size_of::<usize>();
        let envs_ptr_base = user_sp; // 参数字符串指针起始地址
        for i in 0..envs.len() {
            *translated_mut(
                token,
                (envs_ptr_base + i * core::mem::size_of::<usize>()) as *mut usize,
            ) = envs_ptrv[i];
        }

        // padding 0 表示结束
        user_sp -= core::mem::size_of::<usize>();
        *translated_mut(token, user_sp as *mut usize) = 0;

        // args_ptr
        user_sp -= (args.len()) * core::mem::size_of::<usize>();
        let args_ptr_base = user_sp; // 参数字符串指针起始地址
        for i in 0..args.len() {
            *translated_mut(
                token,
                (args_ptr_base + i * core::mem::size_of::<usize>()) as *mut usize,
            ) = args_ptrv[i];
        }

        // argc
        user_sp -= core::mem::size_of::<usize>();
        *translated_mut(token, user_sp as *mut usize) = args.len();

        (user_sp, args_ptr_base as usize, envs_ptr_base as usize)
    }

    /// 用来实现 exec 系统调用，即当前进程加载并执行另一个 ELF 格式可执行文件
    pub fn exec(&self, elf_file: Arc<Fat32File>, args: Vec<String>, envs: Vec<String>) {
        // 从 ELF 文件生成一个全新的地址空间并直接替换
        let LoadedELF {
            memory_set,
            user_stack_top: user_sp,
            elf_entry: entry_point,
            mut auxs,
        } = MemorySet::load_elf(elf_file);

        let trap_cx_ppn = memory_set
            .translate(VirtAddr::from(TRAP_CONTEXT).into())
            .unwrap()
            .ppn();
        let mut inner = self.write();
        inner.memory_set = memory_set;
        // from_copy_on_wirte -> exec
        // 这将导致原有的地址空间生命周期结束, 里面包含的全部物理页帧都会被回收,
        // 结果表现为: 原有的地址空间中的所有页表项的 ppn 引用计数减 1
        inner.trap_cx_ppn = trap_cx_ppn;
        let trap_cx = inner.trap_context();
        inner
            .fd_table
            .iter_mut()
            .find(|fd| fd.is_some() && !fd.as_ref().unwrap().available())
            .take();
        drop(inner); // 避免接下来的操作导致死锁

        let (user_sp, _args_ptr, _envs_ptr) = self.init_ustack(user_sp, args, envs, &mut auxs);
        // 修改新的地址空间中的 Trap 上下文，将解析得到的应用入口点、用户栈位置以及一些内核的信息进行初始化
        *trap_cx = TrapContext::app_init_context(
            entry_point,
            user_sp,
            acquire_kvmm().token(),
            self.kernel_stack.top(),
            user_trap_handler as usize,
        );
    }

    /// 用来实现 fork 系统调用，即当前进程 fork 出来一个与之几乎相同的子进程
    pub fn fork(self: &Arc<TaskControlBlock>, is_create_thread: bool) -> Arc<TaskControlBlock> {
        let mut parent_inner = self.write();
        // copy mmap_area
        let mmap_area = parent_inner.mmap_manager.clone();
        // mmap_area.debug_show();
        // 拷贝用户地址空间
        let memory_set = MemorySet::from_copy_on_write(&mut parent_inner.memory_set); // use 4 pages
        let trap_cx_ppn = memory_set
            .translate(VirtAddr::from(TRAP_CONTEXT).into())
            .unwrap()
            .ppn();
        // 分配一个 PID
        let pid_handle = pid_alloc();
        let tgid = if is_create_thread {
            self.pid.0
        } else {
            pid_handle.0
        };
        let pgid = self.pid.0;
        // 根据 PID 创建一个应用内核栈
        let kernel_stack = KernelStack::new(&pid_handle); // use 8 pages
        let kernel_stack_top = kernel_stack.top();
        // copy fd table
        let mut new_fd_table = Vec::new();
        for fd in parent_inner.fd_table.iter() {
            if let Some(file) = fd {
                new_fd_table.push(Some(file.clone()));
            } else {
                new_fd_table.push(None);
            }
        }

        let task_control_block = Arc::new(TaskControlBlock {
            pid: pid_handle,
            tgid,
            pgid,
            kernel_stack,
            inner: RwLock::new(TaskControlBlockInner {
                trap_cx_ppn,
                task_cx: TaskContext::readied_for_switching(kernel_stack_top),
                task_status: TaskStatus::Ready,
                memory_set,
                parent: Some(Arc::downgrade(self)),
                children: Vec::new(),
                exit_code: 0,
                fd_table: new_fd_table,
                signals: SignalFlags::empty(),
                current_path: parent_inner.current_path.clone(),
                mmap_manager: mmap_area,
                utime: TimeVal { sec: 0, usec: 0 },
                stime: TimeVal { sec: 0, usec: 0 },
                last_enter_umode_time: TimeVal { sec: 0, usec: 0 },
                last_enter_smode_time: TimeVal { sec: 0, usec: 0 },
            }),
        });
        // 把新生成的进程加入到子进程向量中
        parent_inner.children.push(task_control_block.clone());
        // 更新子进程 trap 上下文中的栈顶指针
        let trap_cx = task_control_block.write().trap_context();
        trap_cx.kernel_sp = kernel_stack_top;

        task_control_block
    }

    /// 尝试用时加载缺页，目前只支持mmap缺页
    ///
    /// - 参数：
    ///     - `va`：缺页中的虚拟地址
    ///     - `is_load`：加载(1)/写入(0)
    /// - 返回值：
    ///     - `0`：成功加载缺页
    ///     - `-1`：加载缺页失败
    pub fn check_lazy(&self, va: VirtAddr, is_load: bool) -> isize {
        let inner = self.write();
        let mmap_start = inner.mmap_manager.mmap_start;
        let mmap_end = inner.mmap_manager.mmap_top;
        let heap_start = VirtAddr::from(inner.memory_set.brk_start);
        let heap_end = VirtAddr::from(inner.memory_set.brk_start + USER_HEAP_SIZE);
        drop(inner);

        let vpn: VirtPageNum = va.floor();
        let pte = self.write().enquire_pte_via_vpn(vpn);
        if pte.is_some() && pte.unwrap().is_cow() {
            let former_ppn = pte.unwrap().ppn();
            return self.write().cow_alloc(vpn, former_ppn);
        } else {
            if let Some(pte1) = pte {
                if pte1.is_valid() {
                    return -4;
                }
            }
        }
        if va >= heap_start && va <= heap_end {
            self.write().lazy_alloc_heap(va.floor())
        } else if va >= mmap_start && va < mmap_end {
            self.lazy_mmap(va, is_load)
        } else {
            warn!("[check_lazy] {:x?}", va);
            warn!("[check_lazy] mmap_start: 0x{:x}", mmap_start.0);
            warn!("[check_lazy] mmap_end: 0x{:x}", mmap_end.0);
            warn!("[check_lazy] heap_start: 0x{:x}", heap_start.0);
            warn!("[check_lazy] heap_end: 0x{:x}", heap_end.0);
            -2
        }
    }

    /// 用时加载mmap缺页
    ///
    /// - 参数：
    ///     - `stval`：缺页中的虚拟地址
    ///     - `is_load`：加载(1)/写入(0)
    /// - 返回值：
    ///     - `0`
    ///     - `-1`
    pub fn lazy_mmap(&self, va: VirtAddr, is_load: bool) -> isize {
        let mut inner = self.write();
        let fd_table = inner.fd_table.clone();
        let token = inner.get_user_token();
        let lazy_result = inner.memory_set.lazy_mmap(va.into());

        if lazy_result == 0 && is_load {
            inner.mmap_manager.lazy_map_page(va, fd_table, token);
        }
        return lazy_result;
    }

    // 在进程虚拟地址空间中分配创建一片虚拟内存地址映射
    pub fn mmap(
        &self,
        addr: usize,
        length: usize,
        prot: MmapProts,
        flags: MmapFlags,
        fd: isize,
        offset: usize,
    ) -> usize {
        if addr % PAGE_SIZE != 0 {
            panic!("mmap: addr not aligned");
        }

        let mut inner = self.write();
        let fd_table = inner.fd_table.clone();
        let token = inner.get_user_token();

        let mut start_va = VirtAddr::from(0);
        let mut end_va = VirtAddr::from(0);
        // "prot<<1" 右移一位以符合 MapPermission 的权限定义
        // "1<<4" 增加 MapPermission::U 权限
        let map_flags = (((prot.bits() & 0b111) << 1) + (1 << 4)) as u16;
        if addr == 0 {
            start_va = inner.mmap_manager.get_mmap_top();
            end_va = VirtAddr::from(start_va.0 + length);
        }
        inner.memory_set.insert_mmap_area(
            start_va,
            end_va,
            MapPermission::from_bits(map_flags).unwrap(),
        );
        inner.mmap_manager.push(
            start_va.0,
            length,
            prot.bits(),
            flags.bits(),
            fd,
            offset,
            fd_table,
            token,
        );
        start_va.0
    }

    pub fn munmap(&self, addr: usize, length: usize) -> isize {
        let mut inner = self.write();

        let mmap_start_va = VirtAddr(addr);
        let mmap_end_va = VirtAddr(addr + length);
        let mmap_start_vpn: VirtPageNum = mmap_start_va.floor();
        let mmap_end_vpn: VirtPageNum = mmap_end_va.ceil();

        // 可能会有 mmap 后没有访问直接 munmap 的情况，需要检查是否访问过 mmap 的区域(即
        // 是否引发了 lazy_mmap)，防止 unmap 页表中不存在的页表项引发 panic

        inner.memory_set.remove_area(mmap_start_va, mmap_end_va);

        inner.mmap_manager.remove(addr, length)
    }

    pub fn pid(&self) -> usize {
        self.pid.0
    }

    pub fn grow_proc(&self, grow_size: isize) -> usize {
        if grow_size > 0 {
            let growed_addr: usize = self.inner.write().memory_set.brk + grow_size as usize;
            let limit = self.inner.write().memory_set.brk_start + USER_HEAP_SIZE;
            if growed_addr > limit {
                panic!(
                    "process doesn't have enough memsize to grow! limit:0x{:x}, heap_pt:0x{:x}, growed_addr:0x{:x}, pid:{}",
                    limit,
                    self.inner.write().memory_set.brk,
                    growed_addr,
                    self.pid.0
                );
            }
            self.inner.write().memory_set.brk = growed_addr;
        } else {
            let shrinked_addr: usize = self.inner.write().memory_set.brk + grow_size as usize;
            if shrinked_addr < self.inner.write().memory_set.brk_start {
                panic!("Memory shrinked to the lowest boundary!")
            }
            self.inner.write().memory_set.brk = shrinked_addr;
        }
        return self.inner.write().memory_set.brk;
    }
}

/// 任务状态枚举
///
/// |状态|描述|
/// |--|--|
/// |`Ready`|准备运行|
/// |`Running`|正在运行|
/// |`Zombie`|僵尸态|
#[derive(Copy, Clone, PartialEq, Eq)]
pub enum TaskStatus {
    Ready,   // 准备运行
    Running, // 正在运行
    Zombie,  // 僵尸态
}<|MERGE_RESOLUTION|>--- conflicted
+++ resolved
@@ -6,11 +6,7 @@
 use crate::consts::*;
 use crate::fs::{file::File, Fat32File, Stdin, Stdout};
 use crate::mm::kernel_vmm::acquire_kvmm;
-<<<<<<< HEAD
-use crate::mm::memory_set::{AuxEntry, LoadedELF, MMAP_BASE};
-=======
 use crate::mm::memory_set::{AuxEntry, LoadedELF, AT_NULL, AT_RANDOM, MMAP_BASE};
->>>>>>> e8ff89b9
 use crate::mm::{
     translated_mut, MapPermission, MemorySet, MmapFlags, MmapManager, MmapProts, PageTableEntry,
     PhysPageNum, VirtAddr, VirtPageNum,
@@ -26,11 +22,7 @@
 
 use crate::fs::AbsolutePath;
 
-<<<<<<< HEAD
-pub const FD_LIMIT: usize = 1048576;
-=======
 pub const FD_LIMIT: usize = 1024;
->>>>>>> e8ff89b9
 
 pub struct TaskControlBlock {
     /// 进程标识符
@@ -177,11 +169,7 @@
             memory_set,
             elf_entry: entry_point,
             user_stack_top: user_sp,
-<<<<<<< HEAD
-            auxs: _auxs,
-=======
             auxs,
->>>>>>> e8ff89b9
         } = MemorySet::load_elf(initproc.clone());
         initproc.delete();
         // 从地址空间 memory_set 中查多级页表找到应用地址空间中的 Trap 上下文实际被放在哪个物理页帧

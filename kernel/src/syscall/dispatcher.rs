//! 根据 SYS_id 分发具体系统调用

use super::impls::*;
use crate::task::current_task;
use crate::task::SigAction;
use nix::time::TimeSpec;
// 系统调用号
// const SYS_RT_SIGPROMASK: usize = 135;
// const SYS_RT_SIGACTION: usize = 134;
// const SYS_KILL: usize = 129;
const SYS_GETCWD: usize = 17;
const SYS_DUP: usize = 23;
const SYS_DUP3: usize = 24;
const SYS_FCNTL: usize = 25;
const SYS_IOCTL: usize = 29;
const SYS_MKDIRAT: usize = 34;
const SYS_UNLINKAT: usize = 35;
const SYS_LINKAT: usize = 37;
const SYS_UMOUNT2: usize = 39;
const SYS_MOUNT: usize = 40;
const SYS_STATFS: usize = 43;
const SYS_FTRUNCATE64: usize = 46;
const SYS_FACCESSAT: usize = 48;
const SYS_CHDIR: usize = 49;
const SYS_OPENAT: usize = 56;
const SYS_CLOSE: usize = 57;
const SYS_PIPE2: usize = 59;
const SYS_GETDENTS64: usize = 61;
const SYS_LSEEK: usize = 62;
const SYS_READ: usize = 63;
const SYS_WRITE: usize = 64;
const SYS_READV: usize = 65;
const SYS_WRITEV: usize = 66;
const SYS_PREAD64: usize = 67;
const SYS_PWRITE64: usize = 68;
const SYS_SENDFILE: usize = 71;
const SYS_PSELECT6: usize = 72;
const SYS_PPOLL: usize = 73;
const SYS_READLINKAT: usize = 78;
const SYS_NEWFSTATAT: usize = 79;
const SYS_FSTAT: usize = 80;
const SYS_SYNC: usize = 81;
const SYS_FSYNC: usize = 82;
const SYS_UTIMENSAT: usize = 88;
const SYS_EXIT: usize = 93;
const SYS_EXIT_GROUP: usize = 94;
const SYS_SET_TID_ADDRESS: usize = 96;
const SYS_FUTEX: usize = 98;
const SYS_SET_ROBUST_LIST: usize = 99;
const SYS_NANOSLEEP: usize = 101;
const SYS_SETITIMER: usize = 103;
const SYS_CLOCK_GETTIME: usize = 113;
const SYS_SYSLOG: usize = 116;
const SYS_SCHED_YIELD: usize = 124;
const SYS_KILL: usize = 129;
const SYS_TGKILL: usize = 131;
const SYS_RT_SIGACTION: usize = 134;
const SYS_RT_SIGPROMASK: usize = 135;
const SYS_RT_SIGTIMEDWAIT: usize = 137;
const SYS_RT_SIGRETURN: usize = 139;
const SYS_TIMES: usize = 153;
const SYS_SETPGID: usize = 154;
const SYS_GETPGID: usize = 155;
const SYS_UNAME: usize = 160;
const SYS_GETRUSAGE: usize = 165;
const SYS_UMASK: usize = 166;
const SYS_GETTIMEOFDAY: usize = 169;
const SYS_GETPID: usize = 172;
const SYS_GETPPID: usize = 173;
const SYS_GETUID: usize = 174;
const SYS_GETEUID: usize = 175;
const SYS_GETGID: usize = 176;
const SYS_GETEGID: usize = 177;
const SYS_GETTID: usize = 178;
const SYS_SYSINFO: usize = 179;
const SYS_SHMGET: usize = 194;
const SYS_SHMCTL: usize = 195;
const SYS_SHMAT: usize = 196;
const SYS_SHMDT: usize = 197;
const SYS_BRK: usize = 214;
const SYS_MUNMAP: usize = 215;
const SYS_CLONE: usize = 220;
const SYS_EXECVE: usize = 221;
const SYS_MMAP: usize = 222;
const SYS_MPROTECT: usize = 226;
const SYS_MSYNC: usize = 227;
const SYS_WAIT4: usize = 260;
const SYS_PRLIMIT64: usize = 261;
const SYS_RENAMEAT2: usize = 276;
const SYS_GETRANDOM: usize = 278;
const SYS_MEMBARRIER: usize = 283;
const SYS_SCHED_GETAFFINITY: usize = 123;
const SYS_SCHEED_GETSCHEDULER: usize = 120;
const SYS_SCHED_GETPARAM: usize = 121;
const SYS_SCHED_SETSCHEDULER: usize = 119;
const SYS_CLOCK_GETRES: usize = 114;
const SYS_SOCKETPAIR: usize = 199;

// const SYS_TKILL: usize = 130;
const SYS_SIGACTION: usize = 134;
const SYS_SIGPROCMASK: usize = 135;
pub const SYS_SIGRETURN: usize = 139;

// const SYS_SOCKET: usize = 198;
// const SYS_BIND: usize = 200;
// const SYS_LISTEN: usize = 201;
// const SYS_ACCEPT: usize = 202;
// const SYS_CONNECT: usize = 203;
// const SYS_GETSOCKNAME: usize = 204;
pub fn syscall_name(id: usize) -> &'static str {
    match id {
        SYS_GETCWD => "SYS_GETCWD",
        SYS_DUP => "SYS_DUP",
        SYS_DUP3 => "SYS_DUP3",
        SYS_FCNTL => "SYS_FCNTL",
        SYS_IOCTL => "SYS_IOCTL",
        SYS_MKDIRAT => "SYS_MKDIRAT",
        SYS_UNLINKAT => "SYS_UNLINKAT",
        SYS_LINKAT => "SYS_LINKAT",
        SYS_UMOUNT2 => "SYS_UMOUNT2",
        SYS_MOUNT => "SYS_MOUNT",
        SYS_STATFS => "SYS_STATFS",
        SYS_FTRUNCATE64 => "SYS_FTRUNCATE64",
        SYS_FACCESSAT => "SYS_FACCESSAT",
        SYS_CHDIR => "SYS_CHDIR",
        SYS_OPENAT => "SYS_OPENAT",
        SYS_CLOSE => "SYS_CLOSE",
        SYS_PIPE2 => "SYS_PIPE2",
        SYS_GETDENTS64 => "SYS_GETDENTS64",
        SYS_LSEEK => "SYS_LSEEK",
        SYS_READ => "SYS_READ",
        SYS_WRITE => "SYS_WRITE",
        SYS_READV => "SYS_READV",
        SYS_WRITEV => "SYS_WRITEV",
        SYS_PREAD64 => "SYS_PREAD64",
        SYS_PWRITE64 => "SYS_PWRITE64",
        SYS_SENDFILE => "SYS_SENDFILE",
        SYS_PSELECT6 => "SYS_PSELECT6",
        SYS_PPOLL => "SYS_PPOLL",
        SYS_READLINKAT => "SYS_READLINKAT",
        SYS_NEWFSTATAT => "SYS_NEWFSTATAT",
        SYS_FSTAT => "SYS_FSTAT",
        SYS_SYNC => "SYS_SYNC",
        SYS_FSYNC => "SYS_FSYNC",
        SYS_UTIMENSAT => "SYS_UTIMENSAT",
        SYS_EXIT => "SYS_EXIT",
        SYS_EXIT_GROUP => "SYS_EXIT_GROUP",
        SYS_SET_TID_ADDRESS => "SYS_SET_TID_ADDRESS",
        SYS_FUTEX => "SYS_FUTEX",
        SYS_SET_ROBUST_LIST => "SYS_SET_ROBUST_LIST",
        SYS_NANOSLEEP => "SYS_NANOSLEEP",
        SYS_SETITIMER => "SYS_SETITIMER",
        SYS_CLOCK_GETTIME => "SYS_CLOCK_GETTIME",
        SYS_SYSLOG => "SYS_SYSLOG",
        SYS_SCHED_YIELD => "SYS_SCHED_YIELD",
        SYS_KILL => "SYS_KILL",
        SYS_TGKILL => "SYS_TGKILL",
        SYS_RT_SIGACTION => "SYS_RT_SIGACTION",
        SYS_RT_SIGPROMASK => "SYS_RT_SIGPROMASK",
        SYS_RT_SIGTIMEDWAIT => "SYS_RT_SIGTIMEDWAIT",
        SYS_RT_SIGRETURN => "SYS_RT_SIGRETURN",
        SYS_TIMES => "SYS_TIMES",
        SYS_SETPGID => "SYS_SETPGID",
        SYS_GETPGID => "SYS_GETPGID",
        SYS_UNAME => "SYS_UNAME",
        SYS_GETRUSAGE => "SYS_GETRUSAGE",
        SYS_UMASK => "SYS_UMASK",
        SYS_GETTIMEOFDAY => "SYS_GETTIMEOFDAY",
        SYS_GETPID => "SYS_GETPID",
        SYS_GETPPID => "SYS_GETPPID",
        SYS_GETUID => "SYS_GETUID",
        SYS_GETEUID => "SYS_GETEUID",
        SYS_GETGID => "SYS_GETGID",
        SYS_GETEGID => "SYS_GETEGID",
        SYS_GETTID => "SYS_GETTID",
        SYS_SYSINFO => "SYS_SYSINFO",
        SYS_SHMGET => "SYS_SHMGET",
        SYS_SHMCTL => "SYS_SHMCTL",
        SYS_SHMAT => "SYS_SHMAT",
        SYS_SHMDT => "SYS_SHMDT",
        SYS_BRK => "SYS_BRK",
        SYS_MUNMAP => "SYS_MUNMAP",
        SYS_CLONE => "SYS_CLONE",
        SYS_EXECVE => "SYS_EXECVE",
        SYS_MMAP => "SYS_MMAP",
        SYS_MPROTECT => "SYS_MPROTECT",
        SYS_MSYNC => "SYS_MSYNC",
        SYS_WAIT4 => "SYS_WAIT4",
        SYS_PRLIMIT64 => "SYS_PRLIMIT64",
        SYS_RENAMEAT2 => "SYS_RENAMEAT2",
        SYS_GETRANDOM => "SYS_GETRANDOM",

        _ => "unknown",
    }
}

/// 系统调用分发函数
pub fn syscall(syscall_id: usize, args: [usize; 6]) -> isize {
<<<<<<< HEAD
=======
    // println!(
    //     "[DEBUG] {}, pid:{:?}",
    //     syscall_name(syscall_id),
    //     current_task().unwrap().pid.0
    // );
>>>>>>> 78f6dfb9
    let ret = match syscall_id {
        SYS_CLONE => sys_do_fork(args[0], args[1], args[2], args[3], args[4]),

        SYS_TGKILL => sys_tgkill(args[0] as isize, args[1], args[2] as isize),

        SYS_EXECVE => sys_exec(
            args[0] as *const u8,
            args[1] as *const usize,
            args[2] as *const usize,
        ),

        SYS_LINKAT => sys_linkat(
            args[0] as isize,
            args[1] as *const u8,
            args[2] as isize,
            args[3] as *const u8,
            args[4] as u32,
        ),

        SYS_OPENAT => sys_openat(
            args[0] as i32,
            args[1] as *const u8,
            args[2] as u32,
            args[3] as u32,
        ),

        SYS_GETCWD => sys_getcwd(args[0] as *mut u8, args[1]),
        SYS_DUP => sys_dup(args[0]),
        SYS_DUP3 => sys_dup3(args[0], args[1]),
        SYS_MKDIRAT => sys_mkdirat(args[0] as i32, args[1] as *const u8, args[2] as u32),
        SYS_UNLINKAT => sys_unlinkat(args[0] as isize, args[1] as *const u8, args[2] as u32),
        SYS_UMOUNT2 => sys_umount2(args[0] as *const u8, args[1]),
        SYS_MOUNT => sys_mount(
            args[0] as *const u8,
            args[1] as *const u8,
            args[2] as *const u8,
            args[3],
            args[4] as *const u8,
        ),
        SYS_CHDIR => sys_chdir(args[0] as *const u8),
        SYS_CLOSE => sys_close(args[0]),
        SYS_PIPE2 => sys_pipe2(args[0] as *mut i32, args[1] as i32),
        SYS_GETDENTS64 => sys_getdents64(args[0] as isize, args[1] as *mut u8, args[2]),
        SYS_READ => sys_read(args[0], args[1] as *const u8, args[2]),
        SYS_WRITE => sys_write(args[0] as i32, args[1] as *const u8, args[2]),
        SYS_FSTAT => sys_fstat(args[0] as i32, args[1] as *mut u8),
        SYS_EXIT => sys_exit(args[0] as i32),
        SYS_NANOSLEEP => sys_nanosleep(args[0] as *const u8),
        SYS_SCHED_YIELD => sys_sched_yield(),
        SYS_TIMES => sys_times(args[0] as *const u8),
        SYS_UNAME => sys_uname(args[0] as *const u8),
        SYS_GETTIMEOFDAY => sys_gettimeofday(args[0] as *const u8),
        SYS_GETPID => sys_getpid(),
        SYS_GETPPID => sys_getppid(),
        SYS_BRK => sys_brk(args[0]),
        SYS_MMAP => sys_mmap(
            args[0],
            args[1],
            args[2],
            args[3],
            args[4] as isize,
            args[5],
        ),
        SYS_MUNMAP => sys_munmap(args[0], args[1]),
        SYS_WAIT4 => sys_wait4(args[0] as isize, args[1] as *mut i32),
        SYS_SET_TID_ADDRESS => sys_set_tid_address(args[0] as *mut usize),
        SYS_READV => sys_readv(args[0], args[1] as *const usize, args[2]),
        SYS_WRITEV => sys_writev(args[0], args[1] as *const usize, args[2]),
        SYS_EXIT_GROUP => sys_exit_group(args[0] as i32),
        SYS_GETUID => sys_getuid(),
<<<<<<< HEAD
        SYS_RT_SIGPROMASK => sys_rt_sigprocmask(
            args[0] as i32,
            args[1] as *const usize,
            args[2] as *const usize,
            args[3],
        ),
        SYS_RT_SIGACTION => sys_rt_sigaction(),
        SYS_IOCTL => sys_ioctl(args[0] as i32, args[1], args[2] as *mut u8),
=======
        // SYS_RT_SIGPROMASK => sys_rt_sigprocmask(
        //     args[0] as i32,
        //     args[1] as *const usize,
        //     args[2] as *const usize,
        //     args[3],
        // ),
        // SYS_RT_SIGACTION => sys_rt_sigaction(),
        SYS_IOCTL => sys_ioctl(args[0], args[1], args[2] as *mut u8),
>>>>>>> 78f6dfb9
        SYS_FCNTL => sys_fcntl(
            args[0] as i32,
            args[1] as usize,
            Option::<usize>::from(args[2]),
        ),
        SYS_GETEUID => sys_geteuid(),
        SYS_PPOLL => sys_ppoll(),
        SYS_NEWFSTATAT => sys_newfstatat(
            args[0] as isize,
            args[1] as *const u8,
            args[2] as *const usize,
            args[3],
        ),
        SYS_CLOCK_GETTIME => sys_clock_gettime(args[0], args[1] as *mut u64),
        SYS_GETTID => sys_gettid(),
        SYS_SENDFILE => sys_sendfile(args[0] as i32, args[1] as i32, args[2], args[3]),
        SYS_SYSLOG => Ok(0),
        SYS_FACCESSAT => Ok(0),
        SYS_SYSINFO => Ok(0),
        SYS_KILL => sys_kill(args[0], args[1] as u32),
        SYS_UTIMENSAT => sys_utimensat(
            args[0] as isize,
            args[1] as *const u8,
            args[2] as *const usize,
            args[3],
        ),
        SYS_RENAMEAT2 => sys_renameat2(
            args[0] as isize,
            args[1] as *const u8,
            args[2] as isize,
            args[3] as *const u8,
            args[4] as u32,
        ),
        SYS_LSEEK => sys_lseek(args[0], args[1] as isize, args[2]),
        SYS_GETEGID => Ok(0),
        SYS_GETGID => Ok(0),
        SYS_SET_ROBUST_LIST => Ok(-1),
        SYS_PRLIMIT64 => Ok(0),
        SYS_READLINKAT => sys_readlinkat(
            args[0] as isize,
            args[1] as *const u8,
            args[2] as *const u8,
            args[3],
        ),
        SYS_GETRANDOM => sys_getrandom(args[0] as *const u8, args[1], args[2]),
        SYS_GETPGID => Ok(0),
        SYS_SETPGID => Ok(0),
        SYS_SYNC => sys_sync(),
        SYS_FTRUNCATE64 => sys_ftruncate64(args[0], args[1]),
        SYS_PSELECT6 => sys_pselect6(
            args[0] as usize,
            args[1] as *mut u8,
            args[2] as *mut u8,
            args[3] as *mut u8,
            args[4] as *mut usize,
        ),
        SYS_GETRUSAGE => sys_getrusage(args[0] as isize, args[1] as *mut u8),
        SYS_SETITIMER => Ok(0),
        SYS_UMASK => Ok(0),
        SYS_FSYNC => Ok(0),
        SYS_MSYNC => Ok(0),
        SYS_SHMGET => sys_shmget(args[0], args[1], args[2]),
        SYS_SHMCTL => sys_shmctl(args[0], args[1], args[2] as *const u8),
        SYS_SHMAT => sys_shmat(args[0], args[1], args[2]),
        SYS_SHMDT => sys_shmdt(args[0]),
        SYS_PREAD64 => sys_pread64(args[0], args[1] as *const u8, args[2], args[3]),
        SYS_PWRITE64 => sys_pwrite64(args[0] as i32, args[1] as *const u8, args[2], args[3]),
        SYS_STATFS => sys_statfs(args[0] as *const u8, args[1] as *const u8),
        SYS_FUTEX => Ok(0),
        SYS_RT_SIGTIMEDWAIT => Ok(0),
        SYS_RT_SIGRETURN => Ok(0),
        SYS_MPROTECT => sys_mprotect(args[0], args[1], args[2]),
        SYS_MEMBARRIER => Ok(0),
        SYS_SCHED_GETAFFINITY => {
            sys_sched_getaffinity(args[0] as usize, args[1] as usize, args[2] as *mut u8)
        }
        SYS_SCHEED_GETSCHEDULER => sys_getscheduler(args[0] as usize),
        SYS_SCHED_GETPARAM => sys_sched_getparam(args[0] as usize, args[1] as *mut SchedParam),
        SYS_SCHED_SETSCHEDULER => sys_sched_setscheduler(
            args[0] as usize,
            args[1] as isize,
            args[2] as *const SchedParam,
        ),
        SYS_CLOCK_GETRES => sys_clock_getres(args[0] as usize, args[1] as *mut TimeSpec),
        SYS_SOCKETPAIR => sys_socketpair(
            args[0] as isize,
            args[1] as isize,
            args[2] as isize,
            args[3] as *mut [isize; 2],
        ),

        // SYS_SIGACTION => sys_sigaction(
        //     args[0] as isize,
        //     args[1] as *const SigAction,
        //     args[2] as *mut SigAction,
        // ),
        SYS_SIGACTION => Ok(0),

        SYS_SIGPROCMASK => sys_sigprocmask(
            args[0] as usize,
            args[1] as *const usize,
            args[2] as *mut usize,
        ),
        SYS_SIGRETURN => sys_sigreturn(),
        _ => panic!("unsupported syscall, syscall id: {:?}", syscall_id),
    };
    // println!(
    //     "[DEBUG] syscall end pid:{:?}",
    //     current_task().unwrap().pid.0,
    // );
    match ret {
        Ok(data) => data,
        Err(err) => {
            let errno = err as isize;
            if errno > 0 {
                -errno
            } else {
                errno
            }
        }
    }
}<|MERGE_RESOLUTION|>--- conflicted
+++ resolved
@@ -196,14 +196,6 @@
 
 /// 系统调用分发函数
 pub fn syscall(syscall_id: usize, args: [usize; 6]) -> isize {
-<<<<<<< HEAD
-=======
-    // println!(
-    //     "[DEBUG] {}, pid:{:?}",
-    //     syscall_name(syscall_id),
-    //     current_task().unwrap().pid.0
-    // );
->>>>>>> 78f6dfb9
     let ret = match syscall_id {
         SYS_CLONE => sys_do_fork(args[0], args[1], args[2], args[3], args[4]),
 
@@ -274,25 +266,7 @@
         SYS_WRITEV => sys_writev(args[0], args[1] as *const usize, args[2]),
         SYS_EXIT_GROUP => sys_exit_group(args[0] as i32),
         SYS_GETUID => sys_getuid(),
-<<<<<<< HEAD
-        SYS_RT_SIGPROMASK => sys_rt_sigprocmask(
-            args[0] as i32,
-            args[1] as *const usize,
-            args[2] as *const usize,
-            args[3],
-        ),
-        SYS_RT_SIGACTION => sys_rt_sigaction(),
-        SYS_IOCTL => sys_ioctl(args[0] as i32, args[1], args[2] as *mut u8),
-=======
-        // SYS_RT_SIGPROMASK => sys_rt_sigprocmask(
-        //     args[0] as i32,
-        //     args[1] as *const usize,
-        //     args[2] as *const usize,
-        //     args[3],
-        // ),
-        // SYS_RT_SIGACTION => sys_rt_sigaction(),
         SYS_IOCTL => sys_ioctl(args[0], args[1], args[2] as *mut u8),
->>>>>>> 78f6dfb9
         SYS_FCNTL => sys_fcntl(
             args[0] as i32,
             args[1] as usize,

--- conflicted
+++ resolved
@@ -1,11 +1,5 @@
 //! 文件相关的系统调用
 
-<<<<<<< HEAD
-use crate::fs::open_flags::CreateMode;
-use crate::fs::{chdir, file::File, make_pipe, open, Dirent, Kstat, OpenFlags, Stdin, MNT_TABLE};
-use crate::mm::{translated_bytes_buffer, translated_mut, translated_str, UserBuffer, VirtAddr};
-use crate::syscall::errno::Errno;
-=======
 use super::super::errno::*;
 use crate::fs::fdset::FdSet;
 use crate::fs::open_flags::CreateMode;
@@ -13,8 +7,8 @@
 use crate::mm::{
     translated_bytes_buffer, translated_mut, translated_ref, translated_str, UserBuffer, VirtAddr,
 };
+use crate::return_errno;
 use crate::task::suspend_current_and_run_next;
->>>>>>> e8ff89b9
 use crate::task::{current_task, current_user_token, FD_LIMIT};
 use crate::timer::{get_timeval, TimeVal, Timespec};
 
@@ -22,10 +16,7 @@
 use alloc::string::ToString;
 use alloc::{sync::Arc, vec::Vec};
 use core::mem::size_of;
-<<<<<<< HEAD
-=======
 use fat32::sync_all;
->>>>>>> e8ff89b9
 use spin::RwLock;
 
 use super::*;
@@ -64,7 +55,7 @@
 
     // buf 指向的地址无效
     if buf as usize == 0 {
-        Err(Errno::EFAULT)
+        return_errno!(Errno::EFAULT, "required address: {}", buf as usize);
     } else {
         let buf_vec = translated_bytes_buffer(token, buf, size);
         let mut userbuf = UserBuffer::wrap(buf_vec);
@@ -107,11 +98,7 @@
 
     let read_fd = inner.alloc_fd();
     if read_fd == FD_LIMIT {
-<<<<<<< HEAD
-        return Err(Errno::EMFILE);
-=======
-        return Err(SyscallError::ReachFdLimit(-EMFILE));
->>>>>>> e8ff89b9
+        return_errno!(Errno::EMFILE);
     }
     inner.fd_table[read_fd] = Some(pipe_read);
 
@@ -230,11 +217,11 @@
             inner.current_path = new_path.clone();
             Ok(0)
         } else {
-            Err(Errno::ENOENT)
+            return_errno!(Errno::ENOENT);
         }
     } else {
         // TODO: 这里只能判断是否到达，但是不知道不能到达的原因
-        Err(Errno::ENOTDIR)
+        return_errno!(Errno::ENOTDIR);
     }
 }
 
@@ -263,36 +250,21 @@
     let mut inner = task.write();
 
     let path = translated_str(token, filename);
-<<<<<<< HEAD
-    let mode = CreateMode::from_bits(mode).unwrap_or(CreateMode::empty());
-    let flags = OpenFlags::from_bits(flags).unwrap_or(OpenFlags::empty());
-
-    // 基于进程当前所在路径
-=======
     // println!("[DEBUG] sys_openat path:{:?}, flags:{:?}", path, flags);
     let mode = CreateMode::from_bits(mode).map_or(CreateMode::empty(), |m| m);
     let flags = OpenFlags::from_bits(flags).map_or(OpenFlags::empty(), |f| f);
->>>>>>> e8ff89b9
     if fd == AT_FDCWD {
         let open_path = inner.get_work_path().join_string(path);
         if let Some(inode) = open(open_path.clone(), flags, mode) {
             let fd = inner.alloc_fd();
             if fd == FD_LIMIT {
-<<<<<<< HEAD
-                return Err(Errno::EMFILE);
-=======
-                return Err(SyscallError::ReachFdLimit(-EMFILE));
->>>>>>> e8ff89b9
+                return_errno!(Errno::EMFILE);
             }
             inner.fd_table[fd] = Some(inode);
             // println!("[DEBUG] sys_openat return new fd:{}", fd);
             Ok(fd as isize)
         } else {
-<<<<<<< HEAD
-            Err(Errno::UNCLEAR)
-=======
-            Err(SyscallError::OpenInodeFailed(-ENOENT, open_path))
->>>>>>> e8ff89b9
+            return_errno!(Errno::ENOENT, "try open path {:?}", open_path);
         }
     } else {
         let dirfd = fd as usize;
@@ -308,18 +280,11 @@
             if let Some(tar_f) = open(open_path.clone(), flags, mode) {
                 let fd = inner.alloc_fd();
                 if fd == FD_LIMIT {
-<<<<<<< HEAD
-                    return Err(Errno::UNCLEAR);
-                }
-                inner.fd_table[fd] = Some(tar_f);
-                debug!("sys_openat return new fd:{}", fd);
-=======
-                    return Err(SyscallError::ReachFdLimit(-EMFILE));
+                    return_errno!(Errno::EMFILE);
                 }
                 inner.fd_table[fd] = Some(tar_f);
                 // println!("[DEBUG] sys_openat return new fd:{}", fd);
                 debug!("[DEBUG] sys_openat return new fd:{}", fd);
->>>>>>> e8ff89b9
                 Ok(fd as isize)
             } else {
                 warn!("sys_openat: can't open file:{}, return -1", path);
@@ -354,11 +319,7 @@
     let task = current_task().unwrap();
     let mut inner = task.write();
     if fd >= inner.fd_table.len() || inner.fd_table[fd].is_none() {
-<<<<<<< HEAD
-        return Err(Errno::UNCLEAR);
-=======
-        return Err(SyscallError::FdInvalid(-EBADF, fd));
->>>>>>> e8ff89b9
+        return_errno!(Errno::EBADF, "try to close {}", fd);
     }
     // 把 fd 对应的值取走，变为 None
     inner.fd_table[fd].take();
@@ -500,7 +461,6 @@
         let len = file_size.min(len);
         let readsize =
             file.read(UserBuffer::wrap(translated_bytes_buffer(token, buf, len))) as isize;
-        // println!("[DEBUG] sys_read: return readsize: {}",readsize);
         Ok(readsize)
     } else {
         warn!("sys_read: fd {} is none, return -1", fd);
@@ -514,14 +474,17 @@
 
     // 文件描述符不合法
     if fd >= inner.fd_table.len() {
-        warn!("[WARNING] sys_read: fd >= inner.fd_table.len, return -1");
-        return Err(SyscallError::FdInvalid(-1, fd));
+        return_errno!(
+            Errno::EBADF,
+            "fd {} is out of length of fd_table: {}",
+            fd,
+            inner.fd_table.len()
+        );
     }
     if let Some(file) = &inner.fd_table[fd] {
         // 文件不可读
         if !file.readable() {
-            warn!("[WARNING] sys_read: file can't read, return -1");
-            return Err(SyscallError::FdInvalid(-1, fd));
+            return_errno!(Errno::EBADF, "file can't be read, fd: {}", fd);
         }
         let file = file.clone();
 
@@ -538,7 +501,7 @@
 
         let file_size = file.file_size();
         if file_size == 0 {
-            warn!("[WARNING] sys_read: file_size is zero!");
+            warn!("sys_read: file_size is zero!");
         }
         let len = file_size.min(len);
         let readsize = file.pread(
@@ -548,8 +511,7 @@
         // println!("[DEBUG] sys_read: return readsize: {}",readsize);
         Ok(readsize)
     } else {
-        warn!("[WARNING] sys_read: fd {} is none, return -1", fd);
-        return Err(SyscallError::FdInvalid(-1, fd));
+        return_errno!(Errno::EBADF, "couldn't find fd: {}", fd);
     }
 }
 
@@ -572,16 +534,17 @@
 pub fn sys_write(fd: usize, buf: *const u8, len: usize) -> Result<isize> {
     let token = current_user_token();
     let task = current_task().unwrap();
-<<<<<<< HEAD
-=======
-    // println!("[DEBUG] sys_write: fd{:?}, buf{:?}, len:{:?}", fd, buf, len);
->>>>>>> e8ff89b9
+    // println!("sys_write: fd{:?}, buf{:?}, len:{:?}", fd, buf, len);
     let inner = task.write();
 
     // 文件描述符不合法
     if fd >= inner.fd_table.len() {
-        warn!("sys_write: fd >= inner.fd_table.len");
-        return Err(Errno::EBADF);
+        return_errno!(
+            Errno::EBADF,
+            "fd {} is out of length of fd_table: {}",
+            fd,
+            inner.fd_table.len()
+        );
     }
 
     let is_va_range_valid = inner
@@ -619,32 +582,20 @@
 
     // 文件描述符不合法
     if fd >= inner.fd_table.len() {
-        warn!("[WARNING] sys_write: fd >= inner.fd_table.len, return -1");
-        return Err(SyscallError::FdInvalid(-1, fd));
+        return_errno!(Errno::UNCLEAR);
     }
 
     let is_va_range_valid = inner
         .memory_set
         .check_va_range(VirtAddr::from(buf as usize), len);
     if !is_va_range_valid {
-        return Err(SyscallError::InvalidVirtAddress(
-            -1,
-            VirtAddr::from(buf as usize),
-        ));
+        return_errno!(Errno::UNCLEAR);
     }
 
     if let Some(file) = &inner.fd_table[fd] {
         // 文件不可写
         if !file.writable() {
-            warn!(
-                "sys_write: file can't write, return -1, filename: {}",
-                file.name()
-            );
-            return Err(SyscallError::FileCannotWrite(
-                -1,
-                fd as isize,
-                file.name().to_owned(),
-            ));
+            return_errno!(Errno::UNCLEAR);
         }
         let file = file.clone();
         drop(inner);
@@ -655,7 +606,7 @@
         ) as isize;
         Ok(write_size)
     } else {
-        Err(SyscallError::FdInvalid(-1, fd))
+        return_errno!(Errno::UNCLEAR);
     }
 }
 
@@ -959,21 +910,14 @@
     let mut write_data: Vec<&'static mut [u8]> = Vec::new();
     // 文件描述符不合法
     if fd >= inner.fd_table.len() {
-<<<<<<< HEAD
-        return Err(Errno::UNCLEAR);
-=======
-        return Err(SyscallError::FdInvalid(-1, fd));
->>>>>>> e8ff89b9
+        return_errno!(Errno::UNCLEAR);
     }
     if let Some(file) = &inner.fd_table[fd] {
         // 文件不可写
         if !file.writable() {
             return Err(Errno::UNCLEAR);
         }
-<<<<<<< HEAD
-=======
         // TODO do not use raw ptr in translated_bytes_buffer, u8 buffer not continuous
->>>>>>> e8ff89b9
         let iovp_buf_p =
             translated_bytes_buffer(token, iovp as *const u8, iovcnt * size_of::<Iovec>())[0]
                 .as_ptr();
@@ -1126,12 +1070,6 @@
     Ok(0)
 }
 
-<<<<<<< HEAD
-pub const ENOENT: isize = 2;
-pub const EFAULT: isize = 14;
-pub const EMFILE: isize = 24;
-=======
->>>>>>> e8ff89b9
 pub fn sys_newfstatat(
     dirfd: isize,
     pathname: *const u8,
@@ -1161,22 +1099,14 @@
             // panic!();
             Ok(0)
         } else {
-<<<<<<< HEAD
-            Err(Errno::UNCLEAR)
-=======
             // TAG return right errno
-            Err(SyscallError::NoSuchFile(-ENOENT))
->>>>>>> e8ff89b9
+            return_errno!(Errno::UNCLEAR);
             // -ENOENT
         }
     } else {
         let dirfd = dirfd as usize;
         if dirfd >= inner.fd_table.len() && dirfd > FD_LIMIT {
-<<<<<<< HEAD
-            return Err(Errno::UNCLEAR);
-=======
-            return Err(SyscallError::FdInvalid(-1, dirfd));
->>>>>>> e8ff89b9
+            return_errno!(Errno::UNCLEAR);
         }
 
         if let Some(file) = &inner.fd_table[dirfd] {
@@ -1186,17 +1116,10 @@
                 userbuf.write(kstat.as_bytes());
                 Ok(0)
             } else {
-<<<<<<< HEAD
-                Err(Errno::UNCLEAR)
-            }
-        } else {
-            Err(Errno::UNCLEAR)
-=======
-                Err(SyscallError::NoSuchFile(-1))
-            }
-        } else {
-            Err(SyscallError::FdInvalid(-ENOENT, dirfd))
->>>>>>> e8ff89b9
+                return_errno!(Errno::UNCLEAR);
+            }
+        } else {
+            return_errno!(Errno::UNCLEAR);
         }
     }
 }
@@ -1254,12 +1177,6 @@
         } else {
             let pathname = translated_str(token, pathname);
             let path = inner.get_work_path().join_string(pathname);
-<<<<<<< HEAD
-            if let Some(_file) = open(path, OpenFlags::O_RDWR, CreateMode::empty()) {
-                unimplemented!(); // 记得重新制作文件镜像
-            } else {
-                Err(Errno::UNCLEAR)
-=======
             if let Some(_file) = open(
                 path,
                 OpenFlags::O_RDWR | OpenFlags::O_CREATE,
@@ -1267,9 +1184,8 @@
             ) {
                 Ok(0)
             } else {
-                Err(SyscallError::NoSuchFile(-ENOENT))
+                return_errno!(Errno::UNCLEAR);
                 // Ok(-ENOENT)
->>>>>>> e8ff89b9
             }
         }
     } else {
@@ -1287,11 +1203,7 @@
                 file.set_time(timespec);
                 Ok(0)
             } else {
-<<<<<<< HEAD
-                Err(Errno::UNCLEAR)
-=======
-                Err(SyscallError::FdInvalid(-1, dirfd as usize))
->>>>>>> e8ff89b9
+                return_errno!(Errno::UNCLEAR);
             }
         } else {
             unimplemented!();
@@ -1367,10 +1279,7 @@
         match flag {
             SeekFlags::SEEK_SET => {
                 if off_t < 0 {
-                    return Err(SyscallError::ParamInvalid(
-                        -EINVAL,
-                        "offset is negtive".to_string(),
-                    ));
+                    return_errno!(Errno::EINVAL, "offset is negtive");
                 }
                 file.set_offset(off_t as usize);
                 Ok(off_t as isize)
@@ -1378,10 +1287,7 @@
             SeekFlags::SEEK_CUR => {
                 let current_offset = file.offset() as isize;
                 if current_offset + off_t < 0 {
-                    return Err(SyscallError::ParamInvalid(
-                        -EINVAL,
-                        "new offset is negtive".to_string(),
-                    ));
+                    return_errno!(Errno::EINVAL, "new offset is negtive");
                 }
 
                 file.set_offset((off_t + current_offset) as usize);
@@ -1390,10 +1296,7 @@
             SeekFlags::SEEK_END => {
                 let end = file.file_size() as isize;
                 if end + off_t < 0 {
-                    return Err(SyscallError::ParamInvalid(
-                        -EINVAL,
-                        "new offset is negtive".to_string(),
-                    ));
+                    return_errno!(Errno::EINVAL, "new offset is negtive");
                 }
 
                 file.set_offset((end + off_t) as usize);
@@ -1404,11 +1307,7 @@
         }
     } else {
         // file not exists
-<<<<<<< HEAD
-        Err(Errno::UNCLEAR)
-=======
-        Err(SyscallError::FdInvalid(-1, fd))
->>>>>>> e8ff89b9
+        return_errno!(Errno::UNCLEAR);
         // -3
     }
 }
@@ -1448,7 +1347,7 @@
         file.truncate(length);
         Ok(0)
     } else {
-        Err(SyscallError::FdInvalid(-1, fd))
+        return_errno!(Errno::UNCLEAR);
     }
 }
 
@@ -1532,7 +1431,7 @@
                 }
 
                 if fd > fd_table.len() || fd_table[fd].is_none() {
-                    return Err(SyscallError::FdInvalid(-1, fd)); // invalid fd
+                    return_errno!(Errno::UNCLEAR);
                 }
                 let fdescript = fd_table[fd].as_ref().unwrap();
                 if fdescript.r_ready() {
@@ -1563,7 +1462,7 @@
                     continue;
                 }
                 if fd > fd_table.len() || fd_table[fd].is_none() {
-                    return Err(SyscallError::FdInvalid(-1, fd)); // invalid fd
+                    return_errno!(Errno::UNCLEAR);
                 }
                 let fdescript = fd_table[fd].as_ref().unwrap();
                 if fdescript.w_ready() {

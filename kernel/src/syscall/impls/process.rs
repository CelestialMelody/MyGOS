--- conflicted
+++ resolved
@@ -280,15 +280,7 @@
     Ok(0)
 }
 
-<<<<<<< HEAD
-pub fn sys_futex() -> Result {
-    Ok(0)
-}
-
 pub fn sys_geteuid() -> Result {
-=======
-pub fn sys_geteuid() -> Result<isize> {
->>>>>>> 54b486d7
     Ok(0)
 }
 

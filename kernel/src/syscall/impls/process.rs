--- conflicted
+++ resolved
@@ -1,11 +1,8 @@
 //! 进程相关系统调用
 
-<<<<<<< HEAD
 use crate::board::CLOCK_FREQ;
-=======
 use core::usize;
 
->>>>>>> 78f6dfb9
 use crate::fs::open_flags::CreateMode;
 use crate::fs::{open, OpenFlags};
 use crate::mm::{
@@ -16,10 +13,7 @@
     add_task, current_task, current_user_token, exit_current_and_run_next, pid2task,
     suspend_current_and_run_next, SigAction, SigMask, Signal, SignalContext, MAX_SIGNUM,
 };
-<<<<<<< HEAD
 use crate::timer::{get_time, get_timeval, NSEC_PER_SEC};
-=======
->>>>>>> 78f6dfb9
 
 use crate::timer::{get_time, get_timeval};
 use alloc::{string::String, string::ToString, sync::Arc, vec::Vec};
@@ -205,44 +199,11 @@
             assert_eq!(Arc::strong_count(&child), 1);
             // 收集的子进程信息返回
             let found_pid = child.pid();
-<<<<<<< HEAD
-            let mut exit_code = child.write().exit_code;
-            // 将子进程的退出码写入到当前进程的应用地址空间中
-            if exit_code_ptr as usize != 0 {
-                // // 进程异常退出，低 16 位中的低 7 位放错误时的返回值，16 位中的高 8 位为 0
-                // if exit_code & 0b1111111 != 0 {
-                //     exit_code = exit_code & 0b1111111;
-                // } else
-                // // 进程正常退出
-                // {
-                //     exit_code <<= 8;
-                // }
-                *translated_mut(inner.memory_set.token(), exit_code_ptr) = exit_code;
-=======
-
-            // // ++++ temporarily access child TCB exclusively
-            // let mut exit_code = child.write().exit_code;
-            // // ++++ release child PCB
-            // // 将子进程的退出码写入到当前进程的应用地址空间中
-            // if exit_code_ptr as usize != 0 {
-            //     // 进程异常退出，低 16 位中的低 7 位放错误时的返回值，16 位中的高 8 位为 0
-            //     if exit_code & 0b1111111 != 0 {
-            //         // exit_code = exit_code & 0b1111111;
-            //         exit_code = 11;
-            //     } else
-            //     // 进程正常退出
-            //     {
-            //         exit_code <<= 8;
-            //     }
-            //     *translated_mut(inner.memory_set.token(), exit_code_ptr) = exit_code;
-            // }
-
             let exit_code = child.write().exit_code;
             // ++++ release child PCB
             // 将子进程的退出码写入到当前进程的应用地址空间中
             if exit_code_ptr as usize != 0 {
                 *translated_mut(inner.memory_set.token(), exit_code_ptr) = exit_code << 8;
->>>>>>> 78f6dfb9
             }
 
             return Ok(found_pid as isize);
@@ -319,46 +280,6 @@
     Ok(0)
 }
 
-<<<<<<< HEAD
-pub fn sys_rt_sigprocmask(
-    how: i32,
-    set: *const usize,
-    oldset: *const usize,
-    _sigsetsize: usize,
-) -> Result {
-    Ok(0)
-}
-
-pub fn sys_rt_sigreturn(_setptr: *mut usize) -> Result {
-    Ok(0)
-}
-
-pub fn sys_rt_sigaction() -> Result {
-    Ok(0)
-}
-=======
-// pub fn sys_rt_sigprocmask(
-//     how: i32,
-//     set: *const usize,
-//     oldset: *const usize,
-//     _sigsetsize: usize,
-// ) -> Result<isize> {
-//     Ok(0)
-// }
-
-// pub fn sys_rt_sigreturn(_setptr: *mut usize) -> Result<isize> {
-//     Ok(0)
-// }
-
-// pub fn sys_rt_sigaction() -> Result<isize> {
-//     Ok(0)
-// }
->>>>>>> 78f6dfb9
-
-pub fn sys_rt_sigtimedwait() -> Result {
-    Ok(0)
-}
-
 pub fn sys_futex() -> Result {
     Ok(0)
 }
@@ -383,18 +304,8 @@
     *translated_mut(token, unsafe { ts.add(1) }) = nsec;
     Ok(0)
 }
-<<<<<<< HEAD
 
 pub fn sys_kill(pid: usize, signal: u32) -> Result {
-=======
-pub fn sys_kill(pid: usize, signal: u32) -> Result<isize> {
-    println!(
-        "[KERNEL] enter sys_kill: pid:{} send to pid:{}, signal:{}",
-        current_task().unwrap().pid(),
-        pid,
-        signal
-    );
->>>>>>> 78f6dfb9
     //TODO pid==-1
     if signal == 0 {
         return Ok(0);
@@ -405,11 +316,7 @@
             task.write().pending_signals |= flag;
             Ok(0)
         } else {
-<<<<<<< HEAD
             return_errno!(Errno::EINVAL, "invalid signal, signum: {}", signal);
-=======
-            panic!("[DEBUG] sys_kill: unsupported signal:0x{:x?}", signal);
->>>>>>> 78f6dfb9
         }
     } else {
         return_errno!(Errno::ESRCH, "could not find task with pid: {}", pid);

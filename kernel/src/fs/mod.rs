--- conflicted
+++ resolved
@@ -14,14 +14,8 @@
 use alloc::string::ToString;
 pub use path::*;
 
-<<<<<<< HEAD
 use crate::fs::{fat32::list_apps, open_flags::CreateMode};
-=======
-use crate::{
-    fs::{fat32::list_apps, open_flags::CreateMode},
-    timer::TimeSpec,
-};
->>>>>>> 7cb55b7c
+use nix::time::TimeSpec;
 
 pub use crate::fs::fat32::{chdir, open, Fat32File};
 pub use dirent::Dirent;

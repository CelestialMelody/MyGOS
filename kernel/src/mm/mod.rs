<<<<<<< HEAD
pub mod address; // 地址数据类型
mod frame_allocator; // 物理页帧管理器
pub mod kernel_vmm;
pub mod memory_set; // 地址空间模块
mod page_table; // 页表
mod user_buffer;
mod vma; // 虚拟内存地址映射空间

use core::{cmp::min, mem::size_of};

pub use address::*;
use alloc::{string::String, vec::Vec};
pub use frame_allocator::{alloc_frame, dealloc_frame, FrameTracker};
pub use memory_set::{MapPermission, MemorySet};
pub use page_table::{PageTable, PageTableEntry};
use riscv::register::satp;
pub use user_buffer::{UserBuffer, UserBufferIterator};
pub use vma::*;

use crate::{consts::PAGE_SIZE, task::current_task};

use self::{address::Step, kernel_vmm::acquire_kvmm};

/// 内存管理子系统的初始化
pub fn init() {
    init_frame_allocator();
    enable_mmu();
}

pub fn init_frame_allocator() {
    frame_allocator::init();
}

pub fn enable_mmu() {
    satp::write(acquire_kvmm().token());
    unsafe { core::arch::asm!("sfence.vma") } // 刷新 MMU 的 TLB
}

/// 以向量的形式返回一组可以在内存空间中直接访问的字节数组切片
///
/// - `token`: 某个应用地址空间的 token
/// - `ptr`: 应用地址空间中的一段缓冲区的起始地址
/// - `len`: 应用地址空间中的一段缓冲区的长度
pub fn translated_bytes_buffer(token: usize, ptr: *const u8, len: usize) -> Vec<&'static mut [u8]> {
    let page_table = PageTable::from_token(token);

    let mut start = VirtAddr::from(ptr as usize);
    let end = VirtAddr::from(start.0 + len);

    let mut v = Vec::new();
    while start < end {
        let mut vpn = start.floor();

        let ppn = match page_table.translate(vpn) {
            Some(pte) => pte.ppn(),
            None => {
                if current_task().unwrap().check_lazy(start, true) != 0 {
                    panic!("check lazy error");
                }
                page_table.translate(vpn).unwrap().ppn()
            }
        };

        vpn.step();

        // 避免跨页
        let in_page_end_va: VirtAddr = min(vpn.into(), end);
        if in_page_end_va.page_offset() == 0 {
            v.push(&mut ppn.as_bytes_array()[start.page_offset()..]);
        } else {
            v.push(&mut ppn.as_bytes_array()[start.page_offset()..in_page_end_va.page_offset()]);
        }

        start = in_page_end_va.into();
    }

    v
}

/// 从内核地址空间之外的某个应用的用户态地址空间中拿到一个字符串
///
/// 针对应用的字符串中字符的用户态虚拟地址，查页表，找到对应的内核虚拟地址，逐字节地构造字符串，直到发现一个 \0 为止
pub fn translated_str(token: usize, ptr: *const u8) -> String {
    let page_table = PageTable::from_token(token);
    let mut string = String::new();
    let mut va = ptr as usize;
    loop {
        let ch: u8 = *(page_table
            .translate_va(VirtAddr::from(va))
            .expect(&format!("virtual address translation failed: 0x{:x?}", va))
            .as_ref());

        if ch == 0 {
            break;
        } else {
            string.push(ch as char);
            va += 1;
        }
    }
    string
}

/// 根据 多级页表token (satp) 和 虚拟地址 获取大小为 T 的空间的不可变切片
pub fn translated_ref<T>(token: usize, ptr: *const T) -> &'static T {
    let offset = ptr as usize % PAGE_SIZE;
    assert!(PAGE_SIZE - offset >= size_of::<T>(), "cross-page access");
    let page_table = PageTable::from_token(token);
    page_table
        .translate_va(VirtAddr::from(ptr as usize))
        .unwrap()
        .as_ref()
}

/// 根据 多级页表token (satp) 和 虚拟地址 获取大小为 T 的空间的切片
pub fn translated_mut<T>(token: usize, ptr: *mut T) -> &'static mut T {
    let offset = ptr as usize % PAGE_SIZE;
    assert!(PAGE_SIZE - offset >= size_of::<T>(), "cross-page access");
    let page_table = PageTable::from_token(token);
    let va = ptr as usize;
    page_table
        .translate_va(VirtAddr::from(va))
        .unwrap()
        .as_mut()
}
=======
pub mod address; // 地址数据类型
mod frame_allocator; // 物理页帧管理器
pub mod kernel_vmm;
pub mod memory_set; // 地址空间模块
mod page_table; // 页表
pub mod shared_memory;
mod user_buffer;
mod vma; // 虚拟内存地址映射空间

use core::{cmp::min, mem::size_of};

pub use address::*;
use alloc::{string::String, vec::Vec};
pub use frame_allocator::{alloc_frame, dealloc_frame, FrameTracker};
pub use memory_set::{MapPermission, MemorySet};
pub use page_table::{PageTable, PageTableEntry};
use riscv::register::satp;
pub use user_buffer::{UserBuffer, UserBufferIterator};
pub use vma::*;
// pub use shared_memory::*;

use crate::{consts::PAGE_SIZE, task::current_task};

use self::{address::Step, kernel_vmm::acquire_kvmm};

/// 内存管理子系统的初始化
pub fn init() {
    init_frame_allocator();
    enable_mmu();
}

pub fn init_frame_allocator() {
    frame_allocator::init();
}

pub fn enable_mmu() {
    satp::write(acquire_kvmm().token());
    unsafe { core::arch::asm!("sfence.vma") } // 刷新 MMU 的 TLB
}

/// 以向量的形式返回一组可以在内存空间中直接访问的字节数组切片
///
/// - `token`: 某个应用地址空间的 token
/// - `ptr`: 应用地址空间中的一段缓冲区的起始地址
/// - `len`: 应用地址空间中的一段缓冲区的长度
pub fn translated_bytes_buffer(token: usize, ptr: *const u8, len: usize) -> Vec<&'static mut [u8]> {
    let page_table = PageTable::from_token(token);

    let mut start = VirtAddr::from(ptr as usize);
    let end = VirtAddr::from(start.0 + len);

    let mut v = Vec::new();
    while start < end {
        let mut vpn = start.floor();

        let ppn = match page_table.translate(vpn) {
            Some(pte) => pte.ppn(),
            None => {
                if current_task().unwrap().check_lazy(start, true) != 0 {
                    panic!("check lazy error");
                }
                page_table.translate(vpn).unwrap().ppn()
            }
        };

        vpn.step();

        // 避免跨页
        let in_page_end_va: VirtAddr = min(vpn.into(), end);
        if in_page_end_va.page_offset() == 0 {
            v.push(&mut ppn.as_bytes_array()[start.page_offset()..]);
        } else {
            v.push(&mut ppn.as_bytes_array()[start.page_offset()..in_page_end_va.page_offset()]);
        }

        start = in_page_end_va.into();
    }

    v
}

/// 从内核地址空间之外的某个应用的用户态地址空间中拿到一个字符串
///
/// 针对应用的字符串中字符的用户态虚拟地址，查页表，找到对应的内核虚拟地址，逐字节地构造字符串，直到发现一个 \0 为止
pub fn translated_str(token: usize, ptr: *const u8) -> String {
    let page_table = PageTable::from_token(token);
    let mut string = String::new();
    let mut va = ptr as usize;
    loop {
        let ch: u8 = *(page_table
            .translate_va(VirtAddr::from(va))
            .unwrap()
            .as_mut());
        if ch == 0 {
            break;
        } else {
            string.push(ch as char);
            va += 1;
        }
    }
    string
}

/// 根据 多级页表token (satp) 和 虚拟地址 获取大小为 T 的空间的不可变切片
pub fn translated_ref<T>(token: usize, ptr: *const T) -> &'static T {
    let offset = ptr as usize % PAGE_SIZE;
    assert!(PAGE_SIZE - offset >= size_of::<T>(), "cross-page access");
    let page_table = PageTable::from_token(token);
    page_table
        .translate_va(VirtAddr::from(ptr as usize))
        .unwrap()
        .as_ref()
}

/// 根据 多级页表token (satp) 和 虚拟地址 获取大小为 T 的空间的切片
pub fn translated_mut<T>(token: usize, ptr: *mut T) -> &'static mut T {
    let offset = ptr as usize % PAGE_SIZE;
    assert!(PAGE_SIZE - offset >= size_of::<T>(), "cross-page access");
    let page_table = PageTable::from_token(token);
    let va = ptr as usize;
    page_table
        .translate_va(VirtAddr::from(va))
        .unwrap()
        .as_mut()
}
>>>>>>> e8ff89b9
<|MERGE_RESOLUTION|>--- conflicted
+++ resolved
@@ -1,129 +1,3 @@
-<<<<<<< HEAD
-pub mod address; // 地址数据类型
-mod frame_allocator; // 物理页帧管理器
-pub mod kernel_vmm;
-pub mod memory_set; // 地址空间模块
-mod page_table; // 页表
-mod user_buffer;
-mod vma; // 虚拟内存地址映射空间
-
-use core::{cmp::min, mem::size_of};
-
-pub use address::*;
-use alloc::{string::String, vec::Vec};
-pub use frame_allocator::{alloc_frame, dealloc_frame, FrameTracker};
-pub use memory_set::{MapPermission, MemorySet};
-pub use page_table::{PageTable, PageTableEntry};
-use riscv::register::satp;
-pub use user_buffer::{UserBuffer, UserBufferIterator};
-pub use vma::*;
-
-use crate::{consts::PAGE_SIZE, task::current_task};
-
-use self::{address::Step, kernel_vmm::acquire_kvmm};
-
-/// 内存管理子系统的初始化
-pub fn init() {
-    init_frame_allocator();
-    enable_mmu();
-}
-
-pub fn init_frame_allocator() {
-    frame_allocator::init();
-}
-
-pub fn enable_mmu() {
-    satp::write(acquire_kvmm().token());
-    unsafe { core::arch::asm!("sfence.vma") } // 刷新 MMU 的 TLB
-}
-
-/// 以向量的形式返回一组可以在内存空间中直接访问的字节数组切片
-///
-/// - `token`: 某个应用地址空间的 token
-/// - `ptr`: 应用地址空间中的一段缓冲区的起始地址
-/// - `len`: 应用地址空间中的一段缓冲区的长度
-pub fn translated_bytes_buffer(token: usize, ptr: *const u8, len: usize) -> Vec<&'static mut [u8]> {
-    let page_table = PageTable::from_token(token);
-
-    let mut start = VirtAddr::from(ptr as usize);
-    let end = VirtAddr::from(start.0 + len);
-
-    let mut v = Vec::new();
-    while start < end {
-        let mut vpn = start.floor();
-
-        let ppn = match page_table.translate(vpn) {
-            Some(pte) => pte.ppn(),
-            None => {
-                if current_task().unwrap().check_lazy(start, true) != 0 {
-                    panic!("check lazy error");
-                }
-                page_table.translate(vpn).unwrap().ppn()
-            }
-        };
-
-        vpn.step();
-
-        // 避免跨页
-        let in_page_end_va: VirtAddr = min(vpn.into(), end);
-        if in_page_end_va.page_offset() == 0 {
-            v.push(&mut ppn.as_bytes_array()[start.page_offset()..]);
-        } else {
-            v.push(&mut ppn.as_bytes_array()[start.page_offset()..in_page_end_va.page_offset()]);
-        }
-
-        start = in_page_end_va.into();
-    }
-
-    v
-}
-
-/// 从内核地址空间之外的某个应用的用户态地址空间中拿到一个字符串
-///
-/// 针对应用的字符串中字符的用户态虚拟地址，查页表，找到对应的内核虚拟地址，逐字节地构造字符串，直到发现一个 \0 为止
-pub fn translated_str(token: usize, ptr: *const u8) -> String {
-    let page_table = PageTable::from_token(token);
-    let mut string = String::new();
-    let mut va = ptr as usize;
-    loop {
-        let ch: u8 = *(page_table
-            .translate_va(VirtAddr::from(va))
-            .expect(&format!("virtual address translation failed: 0x{:x?}", va))
-            .as_ref());
-
-        if ch == 0 {
-            break;
-        } else {
-            string.push(ch as char);
-            va += 1;
-        }
-    }
-    string
-}
-
-/// 根据 多级页表token (satp) 和 虚拟地址 获取大小为 T 的空间的不可变切片
-pub fn translated_ref<T>(token: usize, ptr: *const T) -> &'static T {
-    let offset = ptr as usize % PAGE_SIZE;
-    assert!(PAGE_SIZE - offset >= size_of::<T>(), "cross-page access");
-    let page_table = PageTable::from_token(token);
-    page_table
-        .translate_va(VirtAddr::from(ptr as usize))
-        .unwrap()
-        .as_ref()
-}
-
-/// 根据 多级页表token (satp) 和 虚拟地址 获取大小为 T 的空间的切片
-pub fn translated_mut<T>(token: usize, ptr: *mut T) -> &'static mut T {
-    let offset = ptr as usize % PAGE_SIZE;
-    assert!(PAGE_SIZE - offset >= size_of::<T>(), "cross-page access");
-    let page_table = PageTable::from_token(token);
-    let va = ptr as usize;
-    page_table
-        .translate_va(VirtAddr::from(va))
-        .unwrap()
-        .as_mut()
-}
-=======
 pub mod address; // 地址数据类型
 mod frame_allocator; // 物理页帧管理器
 pub mod kernel_vmm;
@@ -248,5 +122,4 @@
         .translate_va(VirtAddr::from(va))
         .unwrap()
         .as_mut()
-}
->>>>>>> e8ff89b9
+}
--- conflicted
+++ resolved
@@ -19,11 +19,7 @@
 paste = "1"
 thiserror = { version = "1.0", package = "thiserror-core", default-features = false }
 
-<<<<<<< HEAD
 # ----- 本地依赖 ----- #
 fat32 = { path = "../crates/fat32" }
 sync_cell = { path = "../crates/sync_cell" }
-=======
-fat32 = { path = "../fat32" }
-nix = { path = "../nix" }
->>>>>>> e8ff89b9
+nix = { path = "../crates/nix" }